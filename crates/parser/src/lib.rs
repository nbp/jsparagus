#![cfg_attr(feature = "unstable", feature(test))]

mod lexer;
mod parser;
mod simulator;

#[cfg(test)]
mod tests;

extern crate jsparagus_ast as ast;
extern crate jsparagus_generated_parser as generated_parser;
extern crate jsparagus_structured as structured;
extern crate log;

use crate::parser::Parser;
use ast::{
    arena,
    source_atom_set::SourceAtomSet,
    types::{Module, Script},
};
use bumpalo;
use generated_parser::{
    AstBuilder, StackValue, TerminalId, START_STATE_MODULE, START_STATE_SCRIPT, TABLES,
};
pub use generated_parser::{ParseError, Result};
use lexer::Lexer;
use log::debug;
use std::cell::RefCell;
use std::rc::Rc;
use structured::structured;

pub struct ParseOptions {}
impl ParseOptions {
    pub fn new() -> Self {
        Self {}
    }
}

pub fn parse_script<'alloc>(
    allocator: &'alloc bumpalo::Bump,
    source: &'alloc str,
    _options: &ParseOptions,
    atoms: Rc<RefCell<SourceAtomSet<'alloc>>>,
<<<<<<< HEAD
) -> Result<arena::Box<'alloc, Script<'alloc>>> {
    structured!(debug! { parse : "{:?}" = "script" });
=======
) -> Result<'alloc, arena::Box<'alloc, Script<'alloc>>> {
>>>>>>> 4b6be2af
    Ok(parse(allocator, source, START_STATE_SCRIPT, atoms)?.to_ast()?)
}

pub fn parse_module<'alloc>(
    allocator: &'alloc bumpalo::Bump,
    source: &'alloc str,
    _options: &ParseOptions,
    atoms: Rc<RefCell<SourceAtomSet<'alloc>>>,
<<<<<<< HEAD
) -> Result<arena::Box<'alloc, Module<'alloc>>> {
    structured!(debug! { parse : "{:?}" = "module" });
=======
) -> Result<'alloc, arena::Box<'alloc, Module<'alloc>>> {
>>>>>>> 4b6be2af
    Ok(parse(allocator, source, START_STATE_MODULE, atoms)?.to_ast()?)
}

fn parse<'alloc>(
    allocator: &'alloc bumpalo::Bump,
    source: &'alloc str,
    start_state: usize,
    atoms: Rc<RefCell<SourceAtomSet<'alloc>>>,
) -> Result<'alloc, StackValue<'alloc>> {
    let mut tokens = Lexer::new(allocator, source.chars(), atoms.clone());

    TABLES.check();

    let mut parser = Parser::new(AstBuilder::new(allocator, atoms), start_state);

    loop {
        let t = tokens.next(&parser)?;
        if t.terminal_id == TerminalId::End {
            break;
        }
        parser.write_token(&t)?;
    }
    parser.close(tokens.offset())
}

pub fn is_partial_script<'alloc>(
    allocator: &'alloc bumpalo::Bump,
    source: &'alloc str,
    atoms: Rc<RefCell<SourceAtomSet<'alloc>>>,
) -> Result<'alloc, bool> {
    let mut parser = Parser::new(
        AstBuilder::new(allocator, atoms.clone()),
        START_STATE_SCRIPT,
    );
    let mut tokens = Lexer::new(allocator, source.chars(), atoms);
    loop {
        let t = tokens.next(&parser)?;
        if t.terminal_id == TerminalId::End {
            break;
        }
        parser.write_token(&t)?;
    }
    Ok(!parser.can_close())
}<|MERGE_RESOLUTION|>--- conflicted
+++ resolved
@@ -41,12 +41,8 @@
     source: &'alloc str,
     _options: &ParseOptions,
     atoms: Rc<RefCell<SourceAtomSet<'alloc>>>,
-<<<<<<< HEAD
-) -> Result<arena::Box<'alloc, Script<'alloc>>> {
+) -> Result<'alloc, arena::Box<'alloc, Script<'alloc>>> {
     structured!(debug! { parse : "{:?}" = "script" });
-=======
-) -> Result<'alloc, arena::Box<'alloc, Script<'alloc>>> {
->>>>>>> 4b6be2af
     Ok(parse(allocator, source, START_STATE_SCRIPT, atoms)?.to_ast()?)
 }
 
@@ -55,12 +51,8 @@
     source: &'alloc str,
     _options: &ParseOptions,
     atoms: Rc<RefCell<SourceAtomSet<'alloc>>>,
-<<<<<<< HEAD
-) -> Result<arena::Box<'alloc, Module<'alloc>>> {
+) -> Result<'alloc, arena::Box<'alloc, Module<'alloc>>> {
     structured!(debug! { parse : "{:?}" = "module" });
-=======
-) -> Result<'alloc, arena::Box<'alloc, Module<'alloc>>> {
->>>>>>> 4b6be2af
     Ok(parse(allocator, source, START_STATE_MODULE, atoms)?.to_ast()?)
 }
 
